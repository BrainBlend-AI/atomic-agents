--- conflicted
+++ resolved
@@ -193,30 +193,6 @@
 
 
 @pytest.mark.asyncio
-<<<<<<< HEAD
-=======
-async def test_get_response_async(agent, mock_instructor, mock_memory, mock_system_prompt_generator):
-    mock_memory.get_history.return_value = [{"role": "user", "content": "Hello"}]
-    mock_system_prompt_generator.generate_prompt.return_value = "System prompt"
-
-    mock_response = Mock(spec=BaseAgentOutputSchema)
-    mock_instructor.chat.completions.create = AsyncMock(return_value=mock_response)
-
-    response = await agent.get_response_async()
-
-    assert response == mock_response
-
-    mock_instructor.chat.completions.create.assert_awaited_once_with(
-        model="gpt-4o-mini",
-        messages=[{"role": "system", "content": "System prompt"}, {"role": "user", "content": "Hello"}],
-        response_model=BaseAgentOutputSchema,
-        temperature=0,
-        max_tokens=None,
-    )
-
-
-@pytest.mark.asyncio
->>>>>>> 3a30d29f
 async def test_run_async(agent, mock_memory):
     mock_input = BaseAgentInputSchema(chat_message="Test input")
     mock_output = BaseAgentOutputSchema(chat_message="Test output")
