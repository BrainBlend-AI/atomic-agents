--- conflicted
+++ resolved
@@ -18,7 +18,7 @@
 - [Atomic Agents](#atomic-agents)
   - [Table of Contents](#table-of-contents)
   - [Overview](#overview)
-  - [Documentation](#-documentation)
+  - [Documentation](#documentation)
     - [Watch the Overview Video](#watch-the-overview-video)
     - [Watch the Quickstart Video](#watch-the-quickstart-video)
   - [Why Atomic Agents?](#why-atomic-agents)
@@ -49,17 +49,6 @@
 [![Read the Docs](https://img.shields.io/badge/docs-read%20the%20docs-blue?logo=readthedocs&style=for-the-badge)](https://brainblend-ai.github.io/atomic-agents/)
 
 > 🚀 Ready to explore our documentation? Dive in below!
->
-> <img src="./.assets/docs.png" alt="Documentation Snapshot" width="350"/>
->
-> (we totally promise this is not really the case)
-
-**Key Documentation Resources**
-
-- **Getting Started**: Installation instructions and Quickstart tutorials
-- **Examples & Tutorials**: Real-world use-cases and step-by-step guides
-- **API Reference**: Detailed class and function documentation
-- **Developer Guide**: Contribution guidelines and advanced topics
 
 [Visit the Documentation Site »](https://brainblend-ai.github.io/atomic-agents/)
 
@@ -377,13 +366,6 @@
 
 Atomic Agents depends on the [Instructor](https://github.com/jxnl/instructor) package. This means that in all examples where OpenAI is used, any other API supported by Instructor can also be used—such as Ollama, Groq, Mistral, Cohere, Anthropic, Gemini, and more. For a complete list, please refer to the Instructor documentation on its [GitHub page](https://github.com/jxnl/instructor).
 
-<<<<<<< HEAD
-## API Documentation
-
-API documentation can be found [here](https://brainblend-ai.github.io/atomic-agents/).
-
-=======
->>>>>>> 212bf9d4
 ## Atomic Forge
 
 Atomic Forge is a collection of tools that can be used with Atomic Agents to extend its functionality. Current tools include:
