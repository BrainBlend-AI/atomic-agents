# Python
__pycache__/
*.py[cod]
*$py.class

# C extensions
*.so

# Distribution / packaging
.Python
build/
develop-eggs/
dist/
downloads/
eggs/
.eggs/
parts/
sdist/
var/
wheels/
share/python-wheels/
*.egg-info/
.installed.cfg
*.egg
MANIFEST
site-packages/

# Virtual environments
.env
.env.*
.venv
.venv.*
env/
env.bak/
venv/
venv.bak/
ENV/

# PyInstaller
*.manifest
*.spec

# Installer logs
pip-log.txt
pip-delete-this-directory.txt

# Unit test / coverage reports
htmlcov/
.tox/
.nox/
.coverage
.coverage.*
.cache
nosetests.xml
coverage.xml
*.cover
*.py,cover
.hypothesis/
.pytest_cache/
cover/

# Translations
*.mo
*.pot

# Django stuff
*.log
local_settings.py
db.sqlite3
db.sqlite3-journal

# Flask stuff
instance/
.webassets-cache

# Scrapy stuff
.scrapy

# Sphinx documentation
docs/_build/

# PyBuilder
target/

# Jupyter Notebook
.ipynb_checkpoints

# IPython
profile_default/
ipython_config.py

# pyenv
.python-version

# celery beat schedule file
celerybeat-schedule

# SageMath parsed files
*.sage.py

# Spyder project settings
.spyderproject
.spyproject

# Rope project settings
.ropeproject

# mkdocs documentation
/site

# mypy
.mypy_cache/
.dmypy.json
dmypy.json

# Pyre type checker
.pyre/

# pytype static type analyzer
.pytype/

# Cython debug symbols
cython_debug/

# Chroma related
chromadb_persist/
chroma_data/
chromadb_tmp/

# IDEs and editors
.vscode/
.idea/
*.swp
*.swo
*~

# Operating System Files
.DS_Store
Thumbs.db

# Project specific
personal_experiments/
personal_scripts/
*.psd
.output/

# Logs
debug.log

<<<<<<< HEAD
# AI Tools
=======
# AI tools
>>>>>>> dc585efd
.claude<|MERGE_RESOLUTION|>--- conflicted
+++ resolved
@@ -147,9 +147,5 @@
 # Logs
 debug.log
 
-<<<<<<< HEAD
-# AI Tools
-=======
 # AI tools
->>>>>>> dc585efd
 .claude