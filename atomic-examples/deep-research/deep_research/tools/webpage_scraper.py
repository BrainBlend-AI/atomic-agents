--- conflicted
+++ resolved
@@ -284,15 +284,10 @@
             console.print(Panel.fit("Metadata", style="bold green"))
             console.print(result.metadata.model_dump_json(indent=2))
 
-<<<<<<< HEAD
-        console.print(Panel.fit("Content Preview (first 500 chars)", style="bold green"))
-        # To show as markdown with proper formatting
-        console.print(Panel.fit("Content as Markdown", style="bold green"))
-        console.print(Markdown(result.content[:500]))
-=======
             console.print(Panel.fit("Content Preview (first 500 chars)", style="bold green"))
-            console.print(result.content[:500] + ("..." if len(result.content) > 500 else ""))
-
->>>>>>> 212bf9d4
+            # To show as markdown with proper formatting
+            console.print(Panel.fit("Content as Markdown", style="bold green"))
+            console.print(Markdown(result.content[:500]))
+
     except Exception as e:
         console.print(f"[red]Error:[/red] {str(e)}")