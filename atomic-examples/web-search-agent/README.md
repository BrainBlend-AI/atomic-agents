# Web Search Agent

This project demonstrates an intelligent web search agent built using the Atomic Agents framework. The agent can perform web searches, generate relevant queries, and provide detailed answers to user questions based on the search results.

## Features

1. Query Generation: Automatically generates relevant search queries based on user input.
2. Web Search: Utilizes SearXNG to perform web searches across multiple search engines.
3. Question Answering: Provides detailed answers to user questions based on search results.
4. Follow-up Questions: Suggests related questions to encourage further exploration of the topic.

## Components

The Web Search Agent consists of several key components:

1. Query Agent (`query_agent.py`): Generates diverse and relevant search queries based on user input.
2. SearXNG Search Tool (`searxng_search.py`): Performs web searches using the SearXNG meta-search engine.
3. Question Answering Agent (`question_answering_agent.py`): Analyzes search results and provides detailed answers to user questions.
4. Main Script (`main.py`): Orchestrates the entire process, from query generation to final answer presentation.

## Getting Started

To run the Web Search Agent:

1. Setting up SearXNG server if you haven't:

Make sure to add these lines to `settings.tml`:

   ```yaml
   search:
   formats:
      - html
      - json
   ```

1. Clone the Atomic Agents repository:

   ```bash
   git clone https://github.com/BrainBlend-AI/atomic-agents
   ```

1. Navigate to the web-search-agent directory:

   ```bash
   cd atomic-agents/atomic-examples/web-search-agent
   ```

1. Install dependencies using Poetry:

   ```bash
   poetry install
   ```

1. Set up environment variables:
   Create a `.env` file in the `web-search-agent` directory with the following content:

   ```bash
   OPENAI_API_KEY=your_openai_api_key
   SEARXNG_BASE_URL=your_searxng_instance_url
   ```
<<<<<<< HEAD
=======
   Replace `your_openai_api_key` with your actual OpenAI API key and `your_searxng_instance_url` with the URL of your SearxNG instance.  
   If you do not have a SearxNG instance, see the instructions below to set up one locally with docker.

>>>>>>> 212bf9d4

   Replace `your_openai_api_key` with your actual OpenAI API key and `your_searxng_instance_url` with the URL of your SearXNG instance.

1. Run the Web Search Agent:

   ```bash
   poetry run python web_search_agent/main.py
   ```

## How It Works

1. The user provides an initial question or topic for research.
2. The Query Agent generates multiple relevant search queries based on the user's input.
3. The SearXNG Search Tool performs web searches using the generated queries.
4. The Question Answering Agent analyzes the search results and formulates a detailed answer.
5. The main script presents the answer, along with references and follow-up questions.

## SearxNG Setup with docker

From the [official instructions](https://docs.searxng.org/admin/installation-docker.html):

```shell
mkdir my-instance
cd my-instance
export PORT=8080
docker pull searxng/searxng
docker run --rm \
           -d -p ${PORT}:8080 \
           -v "${PWD}/searxng:/etc/searxng" \
           -e "BASE_URL=http://localhost:$PORT/" \
           -e "INSTANCE_NAME=my-instance" \
           searxng/searxng
```

Set the `SEARXNG_BASE_URL` environment variable to `http://localhost:8080/` in your `.env` file.


Note: for the agent to communicate with SearxNG, the instance must enable the JSON engine, which is disabled by default.
Edit `/etc/searxng/settings.yml` and add `- json` in the `search.formats` section, then restart the container.


## Customization

You can customize the Web Search Agent by modifying the following:

- Adjust the number of generated queries in `main.py`.
- Modify the search categories or parameters in `searxng_search.py`.
- Customize the system prompts for the Query Agent and Question Answering Agent in their respective files.

## Contributing

Contributions to the Web Search Agent project are welcome! Please fork the repository and submit a pull request with your enhancements or bug fixes.

## License

This project is licensed under the MIT License. See the [LICENSE](../../LICENSE) file for details.
<|MERGE_RESOLUTION|>--- conflicted
+++ resolved
@@ -58,16 +58,11 @@
    OPENAI_API_KEY=your_openai_api_key
    SEARXNG_BASE_URL=your_searxng_instance_url
    ```
-<<<<<<< HEAD
-=======
-   Replace `your_openai_api_key` with your actual OpenAI API key and `your_searxng_instance_url` with the URL of your SearxNG instance.  
+
+   Replace `your_openai_api_key` with your actual OpenAI API key and `your_searxng_instance_url` with the URL of your SearXNG instance.  
    If you do not have a SearxNG instance, see the instructions below to set up one locally with docker.
 
->>>>>>> 212bf9d4
-
-   Replace `your_openai_api_key` with your actual OpenAI API key and `your_searxng_instance_url` with the URL of your SearXNG instance.
-
-1. Run the Web Search Agent:
+2. Run the Web Search Agent:
 
    ```bash
    poetry run python web_search_agent/main.py
